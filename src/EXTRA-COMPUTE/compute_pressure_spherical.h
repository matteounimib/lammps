/* -*- c++ -*- ----------------------------------------------------------
   LAMMPS - Large-scale Atomic/Molecular Massively Parallel Simulator
   https://www.lammps.org/, Sandia National Laboratories
   Steve Plimpton, sjplimp@sandia.gov

   Copyright (2003) Sandia Corporation.  Under the terms of Contract
   DE-AC04-94AL85000 with Sandia Corporation, the U.S. Government retains
   certain rights in this software.  This software is distributed under
   the GNU General Public License.

   See the README file in the top-level LAMMPS directory.
------------------------------------------------------------------------- */

#ifdef COMPUTE_CLASS
// clang-format off
ComputeStyle(pressure/spherical,ComputePressureSpherical);
// clang-format on
#else

#ifndef LMP_COMPUTE_PRESSURE_SPHERICAL_H
#define LMP_COMPUTE_PRESSURE_SPHERICAL_H

#include "compute.h"

namespace LAMMPS_NS {

class ComputePressureSpherical : public Compute {
 public:
  ComputePressureSpherical(class LAMMPS *, int, char **);
  ~ComputePressureSpherical();
  void init();
  void init_list(int, class NeighList *);
  void compute_array();
  double memory_usage();

 private:
  int nbins;
  double bin_width, x0, y0, z0, Rmax;
<<<<<<< HEAD

=======
 
>>>>>>> 98d2dca8
  // Number density, kinetic and configurational contribution to the pressure.
  double *invV, *dens, *pkrr, *pktt, *pkpp, *pcrr, *pctt, *pcpp;
  double *tdens, *tpkrr, *tpktt, *tpkpp, *tpcrr, *tpctt, *tpcpp;
  class NeighList *list;
};

}    // namespace LAMMPS_NS

#endif
#endif

/* ERROR/WARNING messages:

E: Illegal ... command

Self-explanatory.  Check the input script syntax and compare to the
documentation for the command.  You can use -echo screen as a
command-line option when running LAMMPS to see the offending line.

E: No pair style is defined for compute pressure/cartesian

Self-explanatory.

E: Pair style does not support compute pressure/cartesian

The pair style does not have a single() function, so it can
not be invoked by compute pressure/cartesian.

*/<|MERGE_RESOLUTION|>--- conflicted
+++ resolved
@@ -36,11 +36,7 @@
  private:
   int nbins;
   double bin_width, x0, y0, z0, Rmax;
-<<<<<<< HEAD
-
-=======
- 
->>>>>>> 98d2dca8
+  
   // Number density, kinetic and configurational contribution to the pressure.
   double *invV, *dens, *pkrr, *pktt, *pkpp, *pcrr, *pctt, *pcpp;
   double *tdens, *tpkrr, *tpktt, *tpkpp, *tpcrr, *tpctt, *tpcpp;
